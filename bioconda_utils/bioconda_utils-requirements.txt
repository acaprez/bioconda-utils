# Some of Bioconda's supported versions are described
# in ../docs/source/user/versions.rst
# so please keep that documentation up to date as they change

# basics
python>=3.7
conda=23.3.*
boa=0.15.*
conda-build=3.24.*
conda-verify=3.1.*
argh=0.26.*          # CLI
colorlog=4.8.*       # Logging
tqdm>=4.26           # Progress monitor
yaspin =2
ruamel_yaml=0.15.*   # Recipe YAML parsing
pyaml=17.12.*        # Faster YAML parser (deprecate?)
networkx=2.*
pandas=1.4.*
numpy=1.19.*         # Avoid breaking pandas on OSX
libblas=*=*openblas  # Avoid large mkl package (pulled in by pandas)
boltons=23.*
jsonschema=3.2.*     # JSON schema verification
pyopenssl>=22.1      # Stay compatible with cryptography

# pinnings
conda-forge-pinning=2023.05.06.13.08.41

# tools
anaconda-client=1.6.*  # anaconda_upload
involucro=1.1.*        # mulled test and container build
skopeo=1.11.*          # docker upload
git=2.*                # well - git

# hosters - special regex not supported by RE
regex=2022.7.9

# asyncio
aiohttp=3.8.*      # HTTP lib
aiohttp-jinja2     # jinja2 renderer for aiohttp.web
aiohttp-session
aiohttp-security
aiofiles=0.8.*     # async open
aioftp=0.12.*      # FTP lib
backoff=1.6.*      # retrying of failed API calls
cachetools=3.0.*   # request caching (NEEDED?)

# client API wrappers
gitpython>=3.0.8,3.0.*    # githandler
                          # needs >=3.0.8 due to https://github.com/conda-forge/staged-recipes/issues/10874
gidgethub=3.0.*           # githubhandler
pyjwt>=2.4.0              # githubhandler (JWT signing), needs >=2.4.0, CVE-2022-29217

# unknown
beautifulsoup4=4.8.*
galaxy-lib>=18.9.1
jinja2>=2.10.1,<3
markupsafe<2.1           # markupsafe 2.1 breaks jinja2

# docs
sphinx>=4.1
celery
sphinx-autodoc-typehints
alabaster=0.7.*
docutils
markdown
graphviz

# The bioconductor skeleton needs this
requests=2.22.*

# merge handling
pygithub

<<<<<<< HEAD
# HCC changes
# https://github.com/gitpython-developers/GitPython/issues/241
gitdb2=3.0.0
=======
# caching
diskcache =5.*
appdirs =1.*

# build failure output
tabulate =0.9
>>>>>>> ee56f6e1
<|MERGE_RESOLUTION|>--- conflicted
+++ resolved
@@ -71,15 +71,13 @@
 # merge handling
 pygithub
 
-<<<<<<< HEAD
-# HCC changes
-# https://github.com/gitpython-developers/GitPython/issues/241
-gitdb2=3.0.0
-=======
 # caching
 diskcache =5.*
 appdirs =1.*
 
 # build failure output
 tabulate =0.9
->>>>>>> ee56f6e1
+
+# HCC changes
+# https://github.com/gitpython-developers/GitPython/issues/241
+gitdb2=3.0.0