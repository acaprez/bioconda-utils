# Some of Bioconda's supported versions are described
# in ../docs/source/user/versions.rst
# so please keep that documentation up to date as they change

# pinnings
conda-forge-pinning=2023.05.06.13.08.41

# basics
python=3.10.*
conda=24.3.*
conda-libmamba-solver=24.1.*
conda-build=24.3.*
conda-index=0.4.*
mamba=1.5.*
boa=0.17.*

argh=0.31.*                   # CLI
colorlog=6.*                  # Logging
tqdm=4.66.*                   # Progress monitor
yaspin=2.*                    #
ruamel.yaml=0.18.*            # Recipe YAML parsing
pyaml=23.12.*                 # Faster YAML parser (deprecate?)
networkx=3.3.*                # (networkx>3.3 needs python>=3.10)
pandas=2.2.*                  #
libblas=*=*openblas           # Avoid large mkl package (pulled in by pandas)
boltons=24.0.*                #
jsonschema=4.21.*             # JSON schema verification
jinja2=3.1.*                  #

anaconda-client=1.12.*        # anaconda_upload
galaxy-tool-util=24.*         # mulled test and container build
involucro=1.1.*               # mulled test and container build
skopeo=1.15.*                 # docker upload
findutils                     # find/xargs copy built packages from container
git=2.*                       # well - git

# hosters - special regex not supported by RE
regex=2023.*                  #

# asyncio
aiohttp=3.9.*                 # HTTP lib
aiohttp-jinja2                # jinja2 renderer for aiohttp.web
aiohttp-session               #
aiohttp-security              #
aiofiles=23.*                 # async open
aioftp=0.22.*                 # FTP lib
backoff=2.2.*                 # retrying of failed API calls
cachetools=5.3.*              # request caching (NEEDED?)

# client API wrappers
gitpython=3.1.*               # githandler
gidgethub=5.*                 # githubhandler
pyjwt>=2.4.0                  # githubhandler (JWT signing), needs >=2.4.0, CVE-2022-29217

# bioconductor-skeleton
beautifulsoup4=4.*            #

# The bioconductor skeleton needs this
requests=2.31.*               #

# merge handling
pygithub                      #

# caching
diskcache=5.*                 #
platformdirs=4.*              #

# build failure output
<<<<<<< HEAD
tabulate =0.9

# HCC changes
# https://github.com/gitpython-developers/GitPython/issues/241
gitdb2=3.0.0
=======
tabulate=0.9.*                #

# TODO: Remove these from general requirements into a doc-only-requirements file.
# docs
sphinx>=4.1
celery
sphinx-autodoc-typehints
alabaster=0.7.*
docutils
markdown
graphviz
>>>>>>> 6b605c03
<|MERGE_RESOLUTION|>--- conflicted
+++ resolved
@@ -66,13 +66,6 @@
 platformdirs=4.*              #
 
 # build failure output
-<<<<<<< HEAD
-tabulate =0.9
-
-# HCC changes
-# https://github.com/gitpython-developers/GitPython/issues/241
-gitdb2=3.0.0
-=======
 tabulate=0.9.*                #
 
 # TODO: Remove these from general requirements into a doc-only-requirements file.
@@ -83,5 +76,4 @@
 alabaster=0.7.*
 docutils
 markdown
-graphviz
->>>>>>> 6b605c03
+graphviz