"""Repository checks

These checks verify consistency with the repository (blacklisting,
other channels, existing versions).
"""

<<<<<<< HEAD
import os
=======
from bioconda_utils.build_failure import BuildFailureRecord
>>>>>>> ee56f6e1
from .. import utils
from . import LintCheck, ERROR, WARNING, INFO

class in_other_channels(LintCheck):
    """A package of the same name already exists in another channel

    Bioconda and Conda-Forge occupy the same name space and have
    agreed not to add packages if a package of the same name is
    already present in the respective other channel.

    If this is a new package, pease choose a different name
    (e.g. append ``-bio``).

    If you are updating a package, please continue in the package's
    new home at conda-forge.

    """
    def check_recipe(self, recipe):
        channels = utils.RepoData().get_package_data(key="channel", name=recipe.name)
        if set(channels) - set(('hcc',)) - set(('t/{}/hcc'.format(os.getenv("PRIVATE_PACKAGE_TOKEN")),)):
            self.message(section='package/name')


class build_number_needs_bump(LintCheck):
    """The recipe build number should be incremented

    A package with the same name and version and a build number at
    least as high as specified in the recipe already exists in the
    channel. Please increase the build number.

    """
    def check_recipe(self, recipe):
        bldnos = utils.RepoData().get_package_data(
            key="build_number",
            name=recipe.name, version=recipe.version)
        if bldnos and recipe.build_number <= max(bldnos):
            self.message('build/number', data=max(bldnos))

    def fix(self, _message, data):
        self.recipe.reset_buildnumber(data + 1)
        return True


class build_number_needs_reset(LintCheck):
    """The recipe build number should be reset to 0

    No previous build of a package of this name and this version exists,
    the build number should therefore be 0.
    """
    requires = ['missing_build_number']
    def check_recipe(self, recipe):
        bldnos = utils.RepoData().get_package_data(
            key="build_number",
            name=recipe.name, version=recipe.version)
        if not bldnos and recipe.build_number > 0:
            self.message('build/number', data=0)

    def fix(self, _message, data):
        self.recipe.reset_buildnumber(data)
        return True


class recipe_is_blacklisted(LintCheck):
    """The recipe is currently blacklisted and will not be built.

    If you are intending to repair this recipe, remove it from
    the build fail blacklist.
    """
    def __init__(self, linter):
        super().__init__(linter)
        self.skiplist = linter.get_skiplist()
        self.blacklists = linter.config.get('blacklists')

    def check_recipe(self, recipe):
        if self.skiplist.is_skiplisted(recipe):
            self.message(section='package/name', data=True)

    def fix(self, _message, _data):
        failure_record = BuildFailureRecord(self.recipe)
        if failure_record.exists() and failure_record.skiplist:
            failure_record.remove()
        for blacklist in self.blacklists:
            with open(blacklist, 'r') as fdes:
                data = fdes.readlines()
            for num, line in enumerate(data):
                if self.recipe.name in line:
                    break
            else:
                continue
            del data[num]
            with open(blacklist, 'w') as fdes:
                fdes.write(''.join(data))
            break
        else:
            return False
        return True<|MERGE_RESOLUTION|>--- conflicted
+++ resolved
@@ -4,11 +4,8 @@
 other channels, existing versions).
 """
 
-<<<<<<< HEAD
 import os
-=======
 from bioconda_utils.build_failure import BuildFailureRecord
->>>>>>> ee56f6e1
 from .. import utils
 from . import LintCheck, ERROR, WARNING, INFO
 
