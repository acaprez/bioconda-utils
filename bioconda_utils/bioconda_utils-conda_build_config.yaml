# Some of Bioconda's supported versions are described
# in ../docs/source/user/versions.rst
# so please keep that documentation up to date as they change

# Additional bioconda-specific pinnings to use in addition to those specified
# in
# https://github.com/conda-forge/conda-forge-pinning-feedstock/blob/master/recipe/conda_build_config.yaml

# clear hard-coded default value for CONDA_BUILD_SYSROOT
CONDA_BUILD_SYSROOT:
  - ''

pin_run_as_build:
  htslib:
    max_pin: x.x
  bamtools:
    max_pin: x.x.x
  r-base:
    max_pin: x.x
    min_pin: x.x

htslib:
  - 1.10
bamtools:
  - 2.5.1

# NOTE: Workaround https://github.com/conda/conda-build/issues/3974 we slightly alter the values
#       from conda-forge-pinnings here (inserting '.*' or ' ' which should be ignored later on).
r_base:
<<<<<<< HEAD
  - 3.6.*
  - 4.0.*
python:
  - 2.7.* *_cpython
  - 3.6.* *_cpython
  - 3.7.* *_cpython


# HCC specific packages
cuda_driver:    # [linux]
  - 440.64      # [linux]
cudatoolkit:    # [linux]
  - 10.2        # [linux]
cudnn:          # [linux]
  - 7.6.5       # [linux]
mro:
  - 3.5

pin_run_as_build:
  mro:
    min_pin: x.x.x
    max_pin: x.x
  cuda_driver:          # [linux]
    max_pin: x.x        # [linux]
  cudatoolkit:          # [linux]
    max_pin: x.x        # [linux]
  cudnn:                # [linux]
    max_pin: x.x.x      # [linux]
=======
  - 4.0.*
python:
  - 3.8.*  *_cpython
  - 3.7.*  *_cpython
  - 3.6.*  *_cpython
  - 2.7.*  *_cpython

# conda-forge-pinning>=2020.07.13.05.23.11 uses clang=10.
# We still pin clang=9 here and will update to clang=10 when we update to gcc=9.
# (Note that with bioconda-utils update-pinning we don't look at osx changes.
#  Hence, if we update clang alongside gcc, we get more consistent behavior.)
c_compiler:
  - gcc                        # [linux]
  - clang                      # [osx]
c_compiler_version:            # [unix]
  - 9                          # [osx]
  - 7                          # [linux64 or aarch64]
cxx_compiler:
  - gxx                        # [linux]
  - clangxx                    # [osx]
cxx_compiler_version:          # [unix]
  - 9                          # [osx]
  - 7                          # [linux64 or aarch64]
fortran_compiler:              # [unix or win64]
  - gfortran                   # [(linux64 or osx)]
fortran_compiler_version:      # [unix or win64]
  - 7                          # [linux64 or osx or aarch64]
>>>>>>> 3f316ba2
<|MERGE_RESOLUTION|>--- conflicted
+++ resolved
@@ -27,37 +27,9 @@
 # NOTE: Workaround https://github.com/conda/conda-build/issues/3974 we slightly alter the values
 #       from conda-forge-pinnings here (inserting '.*' or ' ' which should be ignored later on).
 r_base:
-<<<<<<< HEAD
   - 3.6.*
   - 4.0.*
-python:
-  - 2.7.* *_cpython
-  - 3.6.* *_cpython
-  - 3.7.* *_cpython
 
-
-# HCC specific packages
-cuda_driver:    # [linux]
-  - 440.64      # [linux]
-cudatoolkit:    # [linux]
-  - 10.2        # [linux]
-cudnn:          # [linux]
-  - 7.6.5       # [linux]
-mro:
-  - 3.5
-
-pin_run_as_build:
-  mro:
-    min_pin: x.x.x
-    max_pin: x.x
-  cuda_driver:          # [linux]
-    max_pin: x.x        # [linux]
-  cudatoolkit:          # [linux]
-    max_pin: x.x        # [linux]
-  cudnn:                # [linux]
-    max_pin: x.x.x      # [linux]
-=======
-  - 4.0.*
 python:
   - 3.8.*  *_cpython
   - 3.7.*  *_cpython
@@ -84,4 +56,25 @@
   - gfortran                   # [(linux64 or osx)]
 fortran_compiler_version:      # [unix or win64]
   - 7                          # [linux64 or osx or aarch64]
->>>>>>> 3f316ba2
+
+
+# HCC specific packages
+cuda_driver:    # [linux]
+  - 440.64      # [linux]
+cudatoolkit:    # [linux]
+  - 10.2        # [linux]
+cudnn:          # [linux]
+  - 7.6.5       # [linux]
+mro:
+  - 3.5
+
+pin_run_as_build:
+  mro:
+    min_pin: x.x.x
+    max_pin: x.x
+  cuda_driver:          # [linux]
+    max_pin: x.x        # [linux]
+  cudatoolkit:          # [linux]
+    max_pin: x.x        # [linux]
+  cudnn:                # [linux]
+    max_pin: x.x.x      # [linux]