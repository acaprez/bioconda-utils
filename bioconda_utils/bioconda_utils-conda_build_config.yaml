# Additional bioconda-specific pinnings to use in addition to those specified
# in
# https://github.com/conda-forge/conda-forge-pinning-feedstock/blob/master/recipe/conda_build_config.yaml

pin_run_as_build:
  htslib:
    max_pin: x.x
  bamtools:
    max_pin: x.x.x
<<<<<<< HEAD
  cuda-driver:
    max_pin: x.x
  cudatoolkit:
    max_pin: x.x
  cudnn:
    max_pin: x.x.x
=======
  libdeflate:
    max_pin: x.x
>>>>>>> bb70c202

htslib:
  - 1.9
bamtools:
  - 2.4.1
<<<<<<< HEAD
cuda-driver:
  - 375.66
cudatoolkit:
  - 8.0
cudnn:
  - 7.0.5
=======
libdeflate:
  - 1.0
>>>>>>> bb70c202
<|MERGE_RESOLUTION|>--- conflicted
+++ resolved
@@ -7,30 +7,24 @@
     max_pin: x.x
   bamtools:
     max_pin: x.x.x
-<<<<<<< HEAD
+  libdeflate:
+    max_pin: x.x
   cuda-driver:
     max_pin: x.x
   cudatoolkit:
     max_pin: x.x
   cudnn:
     max_pin: x.x.x
-=======
-  libdeflate:
-    max_pin: x.x
->>>>>>> bb70c202
 
 htslib:
   - 1.9
 bamtools:
   - 2.4.1
-<<<<<<< HEAD
+libdeflate:
+  - 1.0
 cuda-driver:
   - 375.66
 cudatoolkit:
   - 8.0
 cudnn:
-  - 7.0.5
-=======
-libdeflate:
-  - 1.0
->>>>>>> bb70c202
+  - 7.0.5