# Additional bioconda-specific pinnings to use in addition to those specified
# in
# https://github.com/conda-forge/conda-forge-pinning-feedstock/blob/master/recipe/conda_build_config.yaml

pin_run_as_build:
  htslib:
    max_pin: x.x
  bamtools:
    max_pin: x.x.x
  libdeflate:
    max_pin: x.x
  cuda_driver:          # [linux]
    max_pin: x.x        # [linux]
  cudatoolkit:          # [linux]
    max_pin: x.x        # [linux]
  cudnn:                # [linux]
    max_pin: x.x.x      # [linux]

htslib:
  - 1.9
bamtools:
  - 2.4.1
libdeflate:
  - 1.0
<<<<<<< HEAD
cuda_driver:    # [linux]
  - 410.73      # [linux]
cudatoolkit:    # [linux]
  - 9.2         # [linux]
cudnn:          # [linux]
  - 7.2.1       # [linux]
=======
r_base:
  - 3.5.1
>>>>>>> 30d01deb
<|MERGE_RESOLUTION|>--- conflicted
+++ resolved
@@ -22,14 +22,14 @@
   - 2.4.1
 libdeflate:
   - 1.0
-<<<<<<< HEAD
+r_base:
+  - 3.5.1
+
+
+# HCC-specific packages
 cuda_driver:    # [linux]
   - 410.73      # [linux]
 cudatoolkit:    # [linux]
   - 9.2         # [linux]
 cudnn:          # [linux]
-  - 7.2.1       # [linux]
-=======
-r_base:
-  - 3.5.1
->>>>>>> 30d01deb
+  - 7.2.1       # [linux]