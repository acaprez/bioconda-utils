--- conflicted
+++ resolved
@@ -52,36 +52,19 @@
   - 1.17.*
   - 1.16.*
 
-<<<<<<< HEAD
-# conda-forge-pinning>=2020.07.13.05.23.11 uses clang=10.
-# We still pin clang=9 here and will update to clang=10 when we update to gcc=9.
-# (Note that with bioconda-utils update-pinning we don't look at osx changes.
-#  Hence, if we update clang alongside gcc, we get more consistent behavior.)
-c_compiler:
-  - gcc                        # [linux]
-  - clang                      # [osx]
-c_compiler_version:            # [unix]
-  - 9                          # [osx]
-  - 9                          # [linux64 or aarch64]
-cxx_compiler:
-  - gxx                        # [linux]
-  - clangxx                    # [osx]
-cxx_compiler_version:          # [unix]
-  - 9                          # [osx]
-  - 9                          # [linux64 or aarch64]
-fortran_compiler:              # [unix or win64]
-  - gfortran                   # [(linux64 or osx)]
-fortran_compiler_version:      # [unix or win64]
-  - 9                          # [linux64 or osx or aarch64]
+channel_sources:
+  - hcc,conda-forge,bioconda,defaults
 
+channel_targets:
+  - hcc main
 
 # HCC specific packages
 cuda_driver:    # [linux]
-  - 440.64      # [linux]
+  - 460.67      # [linux]
 cudatoolkit:    # [linux]
-  - 10.2        # [linux]
+  - 11.2        # [linux]
 cudnn:          # [linux]
-  - 7.6.5       # [linux]
+  - 8.1         # [linux]
 mro:
   - 3.5
 
@@ -94,11 +77,4 @@
   cudatoolkit:          # [linux]
     max_pin: x.x        # [linux]
   cudnn:                # [linux]
-    max_pin: x.x.x      # [linux]
-=======
-channel_sources:
-  - conda-forge,bioconda,defaults
-
-channel_targets:
-  - bioconda main
->>>>>>> 20873349
+    max_pin: x.x.x      # [linux]