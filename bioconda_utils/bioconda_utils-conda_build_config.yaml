# Additional bioconda-specific pinnings to use in addition to those specified
# in
# https://github.com/conda-forge/conda-forge-pinning-feedstock/blob/master/recipe/conda_build_config.yaml

# clear hard-coded default value for CONDA_BUILD_SYSROOT
CONDA_BUILD_SYSROOT:
  - ''

pin_run_as_build:
  htslib:
    max_pin: x.x
  bamtools:
    max_pin: x.x.x
  r-base:
    max_pin: x.x
    min_pin: x.x

htslib:
  - 1.10
bamtools:
  - 2.5.1
r_base:
<<<<<<< HEAD
  - 3.6


# HCC specific packages
cuda_driver:    # [linux]
  - 410.73      # [linux]
cudatoolkit:    # [linux]
  - 10.0        # [linux]
cudnn:          # [linux]
  - 7.6.5       # [linux]
mro:
  - 3.5

pin_run_as_build:
  mro:
    min_pin: x.x.x
    max_pin: x.x
  cuda_driver:          # [linux]
    max_pin: x.x        # [linux]
  cudatoolkit:          # [linux]
    max_pin: x.x        # [linux]
  cudnn:                # [linux]
    max_pin: x.x.x      # [linux]
=======
  - 4.0
python:
  - 2.7.* *_cpython
  - 3.6.* *_cpython
  - 3.7.* *_cpython
>>>>>>> ffde6ce9
<|MERGE_RESOLUTION|>--- conflicted
+++ resolved
@@ -20,8 +20,11 @@
 bamtools:
   - 2.5.1
 r_base:
-<<<<<<< HEAD
-  - 3.6
+  - 4.0
+python:
+  - 2.7.* *_cpython
+  - 3.6.* *_cpython
+  - 3.7.* *_cpython
 
 
 # HCC specific packages
@@ -43,11 +46,4 @@
   cudatoolkit:          # [linux]
     max_pin: x.x        # [linux]
   cudnn:                # [linux]
-    max_pin: x.x.x      # [linux]
-=======
-  - 4.0
-python:
-  - 2.7.* *_cpython
-  - 3.6.* *_cpython
-  - 3.7.* *_cpython
->>>>>>> ffde6ce9
+    max_pin: x.x.x      # [linux]