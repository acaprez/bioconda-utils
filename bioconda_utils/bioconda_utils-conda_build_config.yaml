# Bioconda's supported python versions are described
# in ../docs/source/user/versions.rst
# so please keep that documentation up to date as they change

# Additional bioconda-specific pinnings to use in addition to those specified
# in
# https://github.com/conda-forge/conda-forge-pinning-feedstock/blob/master/recipe/conda_build_config.yaml

# clear hard-coded default value for CONDA_BUILD_SYSROOT
CONDA_BUILD_SYSROOT:
  - ""
MACOSX_DEPLOYMENT_TARGET:
  - "10.9"

pin_run_as_build:
  htslib:
    max_pin: x.x
  bamtools:
    max_pin: x.x.x
  r-base:
    max_pin: x.x
    min_pin: x.x

bamtools:
  - "2.5.1"

# NOTE: Workaround https://github.com/conda/conda-build/issues/3974 we slightly alter the values
#       from conda-forge-pinnings here (inserting '.*' or ' ' which should be ignored later on).
r_base:
<<<<<<< HEAD
  - 4.0.*
  - 4.1.*
  - 4.2.*
=======
  - "4.3.*"

# Note: this is a (hopefully) temporary fix for the r-base 4.3 migration. That package was built 
# with libxml2 2.11, but that migration on conda-forge isn't yet complete. Consequently conda-forge-pinning
# still has libxml2 2.10. That means that there are a number of R and Bioconductor packages we can't currently
# build without manually changing out libxml2 pinning.
libxml2:
  - "2.11.*"
>>>>>>> ee56f6e1

python:
  - 3.10.*  *_cpython
  - 3.9.*  *_cpython
  - 3.8.*  *_cpython
<<<<<<< HEAD
  - 3.7.*  *_cpython
  - 3.6.*  *_cpython
=======

>>>>>>> ee56f6e1
# conda-forge only has 3 python versions, so we need to modify the length of the other zip_keys in its group
python_impl:
  - cpython
  - cpython
  - cpython
<<<<<<< HEAD
  - cpython
  - cpython
# Warning! This needs to both match the length of python and python_impl but ALSO match what conda-forge is using/has used!
numpy:
  - 1.21.*
  - 1.19.*
  - 1.17.*
  - 1.17.*
  - 1.17.*
=======

# Warning! This needs to both match the length of python and python_impl but ALSO match what conda-forge is using/has used!
numpy:
  - 1.21.*
  - 1.21.*
  - 1.21.*
>>>>>>> ee56f6e1

channel_sources:
  - hcc,conda-forge,bioconda,defaults

channel_targets:
  - hcc main

# HCC specific packages
cuda_driver:
  - 460.67  # [linux]
cuda_compiler_version:
  - 11.4  # [linux]
cudnn:
  - 8  # [linux]
cudatoolkit:
  - 11.4  # [linux]
zip_keys:
- - cuda_compiler_version  # [linux]
  - cudnn                  # [linux]

mro:
  - 3.5

pin_run_as_build:
  mro:
    min_pin: x.x.x
    max_pin: x.x
  cuda_driver:          # [linux]
    max_pin: x.x        # [linux]
  cudatoolkit:          # [linux]
    max_pin: x.x        # [linux]
  cudnn:                # [linux]
    max_pin: x.x.x      # [linux]

# be a little more specific and use 4.1
openmpi:
  - 4.1.*

oneapi_c_compiler:
  - icc
oneapi_cxx_compiler:
  - icpc
oneapi_fortran_compiler:
  - ifort
oneapi_c_compiler_version:
  - 2021
oneapi_cxx_compiler_version:
  - 2021
oneapi_fortran_compiler_version:
  - 2021<|MERGE_RESOLUTION|>--- conflicted
+++ resolved
@@ -27,11 +27,7 @@
 # NOTE: Workaround https://github.com/conda/conda-build/issues/3974 we slightly alter the values
 #       from conda-forge-pinnings here (inserting '.*' or ' ' which should be ignored later on).
 r_base:
-<<<<<<< HEAD
-  - 4.0.*
-  - 4.1.*
-  - 4.2.*
-=======
+  - "4.2.*"
   - "4.3.*"
 
 # Note: this is a (hopefully) temporary fix for the r-base 4.3 migration. That package was built 
@@ -40,41 +36,29 @@
 # build without manually changing out libxml2 pinning.
 libxml2:
   - "2.11.*"
->>>>>>> ee56f6e1
 
 python:
   - 3.10.*  *_cpython
   - 3.9.*  *_cpython
   - 3.8.*  *_cpython
-<<<<<<< HEAD
-  - 3.7.*  *_cpython
-  - 3.6.*  *_cpython
-=======
 
->>>>>>> ee56f6e1
 # conda-forge only has 3 python versions, so we need to modify the length of the other zip_keys in its group
 python_impl:
   - cpython
   - cpython
   - cpython
-<<<<<<< HEAD
-  - cpython
-  - cpython
-# Warning! This needs to both match the length of python and python_impl but ALSO match what conda-forge is using/has used!
-numpy:
-  - 1.21.*
-  - 1.19.*
-  - 1.17.*
-  - 1.17.*
-  - 1.17.*
-=======
 
 # Warning! This needs to both match the length of python and python_impl but ALSO match what conda-forge is using/has used!
 numpy:
   - 1.21.*
   - 1.21.*
   - 1.21.*
->>>>>>> ee56f6e1
+
+# Warning! This needs to both match the length of python and python_impl but ALSO match what conda-forge is using/has used!
+numpy:
+  - 1.21.*
+  - 1.21.*
+  - 1.21.*
 
 channel_sources:
   - hcc,conda-forge,bioconda,defaults
