--- conflicted
+++ resolved
@@ -27,12 +27,6 @@
 from multiprocessing import Pool
 from multiprocessing.pool import ThreadPool
 
-<<<<<<< HEAD
-from conda_build import api
-from conda_build.exceptions import DependencyNeedsBuildingError
-from conda.exports import VersionOrder
-=======
->>>>>>> fb123572
 import pkg_resources
 import pandas as pd
 import tqdm as _tqdm
