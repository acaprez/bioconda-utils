--- conflicted
+++ resolved
@@ -9,7 +9,6 @@
 then you have push access to the repo. In this case you can clone the
 bioconda-recipes repo::
 
-<<<<<<< HEAD
 Decide whether you'll work on a clone or a fork.
 
 Choose a clone if:
@@ -38,17 +37,13 @@
 Using a fork
 ++++++++++++
 
-- Create a `fork <https://help.github.com/articles/fork-a-repo/>`_ of
-  `bioconda-recipes on GitHub <https://github.com/bioconda/bioconda-recipes>`_
-  and clone it locally::
-=======
-    git clone https://github.com/bioconda/bioconda-recipes.git
->>>>>>> 3b82cc93
 
+    git clone
 You can now move on to installing requirements (next section).
 
-If you do not yet have push access, then fork the repo to your own account via
-the GitHub site and then clone it locally::
+If you do not yet have push access, then create a `fork
+<https://help.github.com/articles/fork-a-repo/>`_ of `bioconda-recipes on
+GitHub <https://github.com/bioconda/bioconda-recipes>`_ and clone it locally::
 
     git clone https://github.com/<USERNAME>/bioconda-recipes.git
 
@@ -58,39 +53,10 @@
     git remote add upstream https://github.com/bioconda/bioconda-recipes.git
 
 
-<<<<<<< HEAD
 Install Docker (optional)
 ~~~~~~~~~~~~~~~~~~~~~~~~~
 Installing `Docker <https://www.docker.com/>`_ is optional, but allows you to
 simulate most closely the Travis-CI tests.
-=======
-Install Python requirements and Docker (one-time setup)
-~~~~~~~~~~~~~~~~~~~~~~~~~~~~~~~~~~~~~~~~~~~~~~~~~~~~~~~
-
-1. Install Python 3 if you do not already have it.
-
-2. Install the `pyyaml` package, ``pip install pyyaml``. You may need "sudo" if
-   you are using your system's default Python 3.
-
-3. Install `Docker <https://www.docker.com/>`_. (optional, but allows you to
-   simulate most closely the Travis-CI tests).
-
-4. In the `bioconda-recipes` dir, run ``./simulate-travis.py --bootstrap
-   <PATH>`` where ``<PATH>`` is the path to where you want the isolated conda
-   to be installed. If this directory already exists, you can add the
-   ``--force`` argument to overwrite its contents.
-
-This last step does the following:
-
-- downloads and installs Miniconda to the specified path
-- adds a config file, ``~/.config/bioconda/conf.yml``, that records this
-  specified path for future invocations of ``simulate-travis.py``
-- sets the correct channel order
-- installs dependencies for bioconda-utils
-
-Please note that it is also required to build *any* recipe prior to using the
-`simulate-travis.py` command as explained :ref:`here <test-locally>`.
->>>>>>> 3b82cc93
 
 Request to be added to the bioconda team (optional)
 ~~~~~~~~~~~~~~~~~~~~~~~~~~~~~~~~~~~~~~~~~~~~~~~~~~~
